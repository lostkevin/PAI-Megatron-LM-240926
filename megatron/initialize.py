# Copyright (c) 2022, NVIDIA CORPORATION. All rights reserved.

"""Megatron initialization."""

import random
import os
import time

import numpy as np
import torch
from datetime import timedelta

from megatron import fused_kernels
from megatron import get_adlr_autoresume
from megatron import get_args
from megatron import get_tensorboard_writer
from megatron.core import mpu, tensor_parallel
from megatron.arguments import parse_args, validate_args
from megatron.checkpointing import load_args_from_checkpoint
from megatron.global_vars import set_global_variables
from megatron.model.transformer import bias_dropout_add_fused_train
from megatron.model.fused_bias_gelu import bias_gelu


def initialize_megatron(
    extra_args_provider=None,
    args_defaults={},
    ignore_unknown_args=False,
    allow_no_cuda=False,
):
    """Set global variables, initialize distributed, and
    set autoresume and random seeds.
    `allow_no_cuda` should not be set unless using megatron for cpu only
    data processing. In general this arg should not be set unless you know
    what you are doing.
    Returns a function to finalize distributed env initialization
    (optionally, only when args.lazy_mpu_init == True)
    """
    if not allow_no_cuda:
        # Make sure cuda is available.
        assert torch.cuda.is_available(), "Megatron requires CUDA."

    # Parse arguments
    args = parse_args(extra_args_provider, ignore_unknown_args)

    if args.use_checkpoint_args or args_defaults.get("use_checkpoint_args", False):
        assert args.load is not None, "--use-checkpoints-args requires --load argument"
        load_args_from_checkpoint(args)

    validate_args(args, args_defaults)

    # set global args, build tokenizer, and set adlr-autoresume,
    # tensorboard-writer, and timers.
    set_global_variables(args)

    # torch.distributed initialization
    def finish_mpu_init():
        args = get_args()
        # Pytorch distributed.
        _initialize_distributed()

        # Random seeds for reproducibility.
        if args.rank == 0:
            print("> setting random seeds to {} ...".format(args.seed))
        _set_random_seed(args.seed, args.data_parallel_random_init)

    args = get_args()
    if args.lazy_mpu_init:
        # TODO is this still a necessary option?
        args.use_cpu_initialization = True
        # delayed initialization of DDP-related stuff
        # We only set basic DDP globals
        mpu.set_tensor_model_parallel_world_size(args.tensor_model_parallel_size)
        # and return function for external DDP manager
        # to call when it has DDP initialized
        mpu.set_tensor_model_parallel_rank(args.rank)
        return finish_mpu_init
    else:
        # Megatron's MPU is the master. Complete initialization right away.
        finish_mpu_init()

        # Autoresume.
        _init_autoresume()

        # Compile dependencies.
        _compile_dependencies()

        # No continuation function
        return None


def _compile_dependencies():

    args = get_args()

    # =========================
    # Compile dataset C++ code.
    # =========================
    # TODO: move this to ninja
    if torch.distributed.get_rank() == 0:
        start_time = time.time()
        print("> compiling dataset index builder ...")
        from megatron.data.dataset_utils import compile_helper

        compile_helper()
        print(
            ">>> done with dataset index builder. Compilation time: {:.3f} "
            "seconds".format(time.time() - start_time),
            flush=True,
        )

    # ==================
    # Load fused kernels
    # ==================

    # Custom kernel constraints check.
    seq_len = args.seq_length
    attn_batch_size = (
        args.num_attention_heads / args.tensor_model_parallel_size
    ) * args.micro_batch_size
    # Constraints on sequence length and attn_batch_size to enable warp based
    # optimization and upper triangular optimization (for causal mask)
    custom_kernel_constraint = (
        seq_len > 16
        and seq_len <= 16384
        and seq_len % 4 == 0
        and attn_batch_size % 4 == 0
    )
    # Print a warning.
    if not (
        (args.fp16 or args.bf16)
        and custom_kernel_constraint
        and args.masked_softmax_fusion
    ):
        if args.rank == 0:
            print(
                "WARNING: constraints for invoking optimized"
                " fused softmax kernel are not met. We default"
                " back to unfused kernel invocations.",
                flush=True,
            )

    # Always build on rank zero first.
    if torch.distributed.get_rank() == 0:
        start_time = time.time()
        print("> compiling and loading fused kernels ...", flush=True)
        fused_kernels.load(args)
        torch.distributed.barrier()
    else:
        torch.distributed.barrier()
        fused_kernels.load(args)
    # Simple barrier to make sure all ranks have passed the
    # compilation phase successfully before moving on to the
    # rest of the program. We think this might ensure that
    # the lock is released.
    torch.distributed.barrier()
    if torch.distributed.get_rank() == 0:
        print(
            ">>> done with compiling and loading fused kernels. "
            "Compilation time: {:.3f} seconds".format(time.time() - start_time),
            flush=True,
        )


def _initialize_distributed():
    """Initialize torch.distributed and core model parallel."""
    args = get_args()

    device_count = torch.cuda.device_count()
    if torch.distributed.is_initialized():

        if args.rank == 0:
            print(
                "torch distributed is already initialized, "
                "skipping initialization ...",
                flush=True,
            )
        args.rank = torch.distributed.get_rank()
        args.world_size = torch.distributed.get_world_size()

    else:

        if args.rank == 0:
            print("> initializing torch distributed ...", flush=True)
        # Manually set the device ids.
        if device_count > 0:
            device = args.rank % device_count
            if args.local_rank is not None:
                assert (
                    args.local_rank == device
                ), "expected local-rank to be the same as rank % device-count."
            else:
                args.local_rank = device
            torch.cuda.set_device(device)
    # Call the init process
    torch.distributed.init_process_group(
        backend=args.distributed_backend,
        world_size=args.world_size,
        rank=args.rank,
        timeout=timedelta(minutes=args.distributed_timeout_minutes),
    )

    # Set the tensor model-parallel, pipeline model-parallel, and
    # data-parallel communicators.
    if device_count > 0:
        if mpu.model_parallel_is_initialized():
            print("model parallel is already initialized")
        else:
            mpu.initialize_model_parallel(
                args.tensor_model_parallel_size,
                args.pipeline_model_parallel_size,
                args.virtual_pipeline_model_parallel_size,
<<<<<<< HEAD
                args.pipeline_model_parallel_split_rank
=======
                args.pipeline_model_parallel_split_rank,
                args.fp8 is not None,
>>>>>>> 4092f7ab
            )
            if args.rank == 0:
                print(
                    f"> initialized tensor model parallel with size "
                    f"{mpu.get_tensor_model_parallel_world_size()}"
                )
                print(
                    f"> initialized pipeline model parallel with size "
                    f"{mpu.get_pipeline_model_parallel_world_size()}"
                )


def _init_autoresume():
    """Set autoresume start time."""
    autoresume = get_adlr_autoresume()
    if autoresume:
        torch.distributed.barrier()
        autoresume.init()
        torch.distributed.barrier()


def _set_random_seed(seed_, data_parallel_random_init=False):
    """Set random seed for reproducability."""
    if seed_ is not None and seed_ > 0:
        # Ensure that different pipeline MP stages get different seeds.
        seed = seed_ + (100 * mpu.get_pipeline_model_parallel_rank())
        # Ensure different data parallel ranks get different seeds
        if data_parallel_random_init:
            seed = seed + (10 * mpu.get_data_parallel_rank())
        random.seed(seed)
        np.random.seed(seed)
        torch.manual_seed(seed)
        if torch.cuda.device_count() > 0:
            tensor_parallel.model_parallel_cuda_manual_seed(seed)
    else:
        raise ValueError("Seed ({}) should be a positive integer.".format(seed))


def write_args_to_tensorboard():
    """Write arguments to tensorboard."""
    args = get_args()
    writer = get_tensorboard_writer()
    if writer:
        for arg in vars(args):
            writer.add_text(arg, str(getattr(args, arg)), global_step=args.iteration)


def set_jit_fusion_options():
    """Set PyTorch JIT layer fusion options."""
    # flags required to enable jit fusion kernels
    TORCH_MAJOR = int(torch.__version__.split(".")[0])
    TORCH_MINOR = int(torch.__version__.split(".")[1])
    if (TORCH_MAJOR > 1) or (TORCH_MAJOR == 1 and TORCH_MINOR >= 10):
        # nvfuser
        torch._C._jit_set_profiling_executor(True)
        torch._C._jit_set_profiling_mode(True)
        torch._C._jit_override_can_fuse_on_cpu(False)
        torch._C._jit_override_can_fuse_on_gpu(False)
        torch._C._jit_set_texpr_fuser_enabled(False)
        torch._C._jit_set_nvfuser_enabled(True)
        torch._C._debug_set_autodiff_subgraph_inlining(False)
    else:
        # legacy pytorch fuser
        torch._C._jit_set_profiling_mode(False)
        torch._C._jit_set_profiling_executor(False)
        torch._C._jit_override_can_fuse_on_cpu(True)
        torch._C._jit_override_can_fuse_on_gpu(True)

    _warmup_jit_function()


def _warmup_jit_function():
    """Compilie JIT functions before the main training steps"""
    args = get_args()
    if args.bf16:
        dtype = torch.bfloat16
    elif args.fp16:
        dtype = torch.float16
    else:
        dtype = torch.float32

    # Warmup fused bias+gelu
    bias = torch.rand(
        args.ffn_hidden_size // args.tensor_model_parallel_size,
        dtype=dtype,
        device="cuda",
    )
    input = torch.rand(
        (
            args.seq_length,
            args.micro_batch_size,
            args.ffn_hidden_size // args.tensor_model_parallel_size,
        ),
        dtype=dtype,
        device="cuda",
    )
    # Warmup JIT fusions with the input grad_enable state of both forward
    # prop and recomputation
    for bias_grad, input_grad in zip([True, True], [False, True]):
        bias.requires_grad, input.requires_grad = bias_grad, input_grad
        for _ in range(5):
            output = bias_gelu(bias, input)
    del bias, input, output

    # Warmup fused bias+dropout+add
    if args.sequence_parallel:
        seq_length = args.seq_length // mpu.get_tensor_model_parallel_world_size()
    else:
        seq_length = args.seq_length
    input = torch.rand(
        (seq_length, args.micro_batch_size, args.hidden_size),
        dtype=dtype,
        device="cuda",
    )
    residual = torch.rand(
        (seq_length, args.micro_batch_size, args.hidden_size),
        dtype=dtype,
        device="cuda",
    )
    bias = torch.rand((args.hidden_size), dtype=dtype, device="cuda").expand_as(
        residual
    )
    dropout_rate = 0.1
    # Warmup JIT fusions with the input grad_enable state of both forward
    # prop and recomputation
    for input_grad, bias_grad, residual_grad in zip(
        [False, True], [True, True], [True, True]
    ):
        input.requires_grad = input_grad
        bias.requires_grad = bias_grad
        residual.requires_grad = residual_grad
        for _ in range(5):
            output = bias_dropout_add_fused_train(input, bias, residual, dropout_rate)
    del bias, input, residual, output
    torch.cuda.empty_cache()<|MERGE_RESOLUTION|>--- conflicted
+++ resolved
@@ -210,12 +210,8 @@
                 args.tensor_model_parallel_size,
                 args.pipeline_model_parallel_size,
                 args.virtual_pipeline_model_parallel_size,
-<<<<<<< HEAD
-                args.pipeline_model_parallel_split_rank
-=======
                 args.pipeline_model_parallel_split_rank,
                 args.fp8 is not None,
->>>>>>> 4092f7ab
             )
             if args.rank == 0:
                 print(
