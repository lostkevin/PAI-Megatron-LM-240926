--- conflicted
+++ resolved
@@ -201,15 +201,11 @@
                                     top_p=top_p,
                                     temperature=temperature,
                                     vocab_size=tokenizer.vocab_size)
-<<<<<<< HEAD
                 if top_p > 0.0 and top_p_decay > 0.0:
                     top_p = top_p * top_p_decay
                     if top_p_bound > 0.0:
                         top_p = max(top_p, top_p_bound)
 
-=======
-                
->>>>>>> 5f694372
                 # If a prompt length is smaller or equal th current context
                 # length, it means we have started generating tokens
                 started = lengths <= context_length
